{
  "$schema": "https://schema.tauri.app/config/2",
  "productName": "Yellow",
  "version": "0.1.1",
  "identifier": "org.libersoft.yellow",
  "build": {
    "devUrl": "http://localhost:3000",
    "beforeBuildCommand": "bun ./build.js",
    "frontendDist": "../yellow-client/build-tauri"
  },
  "app": {
    "withGlobalTauri": true,
    "windows": [
      {
        "title": "Yellow",
<<<<<<< HEAD
        "width": 500,
        "height": 500,
=======
        "width": 1000,
        "height": 800,
>>>>>>> 12cf6813
        "zoomHotkeysEnabled": true,
        "center": true,
        "label": "main"
      }
    ],
    "security": {
      "csp": null
    }
  },
  "plugins": {
    "updater": {
      "pubkey": "dW50cnVzdGVkIGNvbW1lbnQ6IG1pbmlzaWduIHB1YmxpYyBrZXk6IENFNDFFN0FBODc2NEFGOTYKUldTV3IyU0hxdWRCemxUaEl6N0hFMzN5YjdWUjlRSGM1TWY2N3JpTTJKaWVQa3piVUxha0x0U3oK",
      "endpoints": [
        "https://cdn.crabnebula.app/update/koo5/yellow/{{target}}-{{arch}}/{{current_version}}"
      ]
    }
  },
  "bundle": {
    "createUpdaterArtifacts": true,
    "active": true,
    "targets": "all",
    "icon": [
      "icons/32x32.png",
      "icons/128x128.png",
      "icons/128x128@2x.png",
      "icons/icon.icns",
      "icons/icon.ico"
    ],
    "linux": {
      "appimage": {
        "bundleMediaFramework": true
      }
    }
  }
}<|MERGE_RESOLUTION|>--- conflicted
+++ resolved
@@ -13,13 +13,8 @@
     "windows": [
       {
         "title": "Yellow",
-<<<<<<< HEAD
-        "width": 500,
-        "height": 500,
-=======
         "width": 1000,
         "height": 800,
->>>>>>> 12cf6813
         "zoomHotkeysEnabled": true,
         "center": true,
         "label": "main"
